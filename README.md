> NOTE: this is a fork of [upmc-enterprises/registry-creds](https://github.com/upmc-enterprises/registry-creds/network/members)

<<<<<<< HEAD
These are the only changes made to the codebase currently:
- reduced the support down to AWS ECR only
- don't attempt to handle errors, simply exit so k8s can restart it
- github action to publish a public docker image
=======
Doddle has done the following modifications (or would like to):


- [x] reduced the support down to AWS ECR only (its all we need and its easier to maintain this way
- [x] exit on errors instead of just logging an error and hanging in a useless state (still not ideal)
- [x] github action to publish a public docker image
- [x] new `--excluded-namespaces` (comma seperated) flag for namespaces that can be ignored
- [x] updated the k8s client to automatically select if its inCluster or else default to $KUBECONFIG
- [ ] removed `vendor/`
- [ ] logging updated to zap with structured json
- [x] example `.envrc` for local development






## running this locally..

You will need 4 env vars to make this run correctly.

- The first two should be self evident `AWS_ACCESS_KEY_ID` and `AWS_SECRET_ACCESS_KEY`
- Additionally you'll need to set `awsaccount` to the account ID and `awsregion`

> We suggest using [direnv](https://direnv.net/) for this.. simply `cp .envrc.example .envrc` and edit the file to your needs


>>>>>>> c7f87ae4


---

# Registry Credentials

Allow for Registry credentials to be refreshed inside your Kubernetes cluster via `ImagePullSecrets`.

## How it works

1. The tool runs as a pod in the `kube-system` namespace.
- It gets credentials from AWS ECR, Google Container Registry, Docker private registry, or Azure Container Registry.
- Next it creates a secret with credentials for your registry
- Then it sets up this secret to be used in the `ImagePullSecrets` for the default service account
- Whenever a pod is created, this secret is attached to the pod
- The container will refresh the credentials by default every 60 minutes
- Enabled for use with Minikube as an [addon](https://github.com/kubernetes/minikube#add-ons)

> **NOTE:** This will setup credentials across ALL namespaces!

## Parameters

The following parameters are driven via Environment variables.

- Environment Variables:
  - AWS_ACCESS_KEY_ID / AWS_SECRET_ACCESS_KEY: Credentials to access AWS.
  - awsaccount: Comma separated list of AWS Account Ids.
  - awsregion: (optional) Can override the default AWS region by setting this variable.
  - aws-assume-role (optional) can provide a role ARN that will be assumed for getting ECR authorization tokens
    > **Note:** The region can also be specified as an arg to the binary.
  - TOKEN_RETRY_TYPE: The type of Timer to use when getting a registry token fails and must be retried; "simple" or "exponential" (default: simple)
  - TOKEN_RETRIES: The number of times to retry getting a registry token if an error occurred (default: 3)
  - TOKEN_RETRY_DELAY: The number of seconds to delay between successive retries at getting a registry token; applies to "simple" retry timer only (default: 5)
  - GCRURL: URL to Google Container Registry
  - DOCKER_PRIVATE_REGISTRY_SERVER, DOCKER_PRIVATE_REGISTRY_USER, DOCKER_PRIVATE_REGISTRY_PASSWORD: the URL, user name, and password for a Docker private registry
  - ACR_URL, ACR_CLIENT_ID, ACR_PASSWORD: the registry URL, client ID, and password to access to access an Azure Container Registry.

## How to setup running in AWS

1. Clone the repo and navigate to directory

2. Configure

   1. If running on AWS EC2, make sure your EC2 instances have the following IAM permissions:

      ```json
      {
       "Effect": "Allow",
        "Action": [
         "ecr:GetAuthorizationToken",
         "ecr:BatchCheckLayerAvailability",
         "ecr:GetDownloadUrlForLayer",
         "ecr:GetRepositoryPolicy",
         "ecr:DescribeRepositories",
         "ecr:ListImages",
         "ecr:BatchGetImage"
       ],
       "Resource": "*"
      }
      ```

   2. If you are not running in AWS Cloud, then you can still use this tool! Edit & create the sample [secret](k8s/secret.yaml) and update values for `AWS_ACCESS_KEY_ID`, `AWS_SECRET_ACCESS_KEY`, `aws-account`, and `aws-region` (base64 encoded).

      ```bash
      echo -n "secret-key" | base64

      kubectl create -f k8s/secret.yaml
      ```

3. Create the replication controller.

   ```bash
   kubectl create -f k8s/replicationController.yaml
   ```

   > **NOTE:** If running on premise, no need to provide `AWS_ACCESS_KEY_ID` or `AWS_SECRET_ACCESS_KEY` since that will come from the EC2 instance.

4. Use `awsecr-cred` for name of `imagePullSecrets` on your `deployment.yaml` file.

## How to setup running in GCR

1. Clone the repo and navigate to directory

2. Input your `application_default_credentials.json` information into the `secret.yaml` template located [here](k8s/secret.yaml#L17):
The value for `application_default_credentials.json` can be obtained with the following command:

   ```bash
   base64 -w 0 $HOME/.config/gcloud/application_default_credentials.json
   ```

3. Create the secret in kubernetes

   ```bash
   kubectl create -f k8s/secret.yml
   ```

4. Create the replication controller:

   ```bash
   kubectl create -f k8s/replicationController.yaml
   ```

## How to setup running in Docker Private Registry

1. Clone the repo and navigate to directory

2. Edit the sample [secret](k8s/secret.yaml) and update values for `DOCKER_PRIVATE_REGISTRY_SERVER`, `DOCKER_PRIVATE_REGISTRY_USER`, and `DOCKER_PRIVATE_REGISTRY_PASSWORD` (base64 encoded).

   ```bash
   echo -n "secret-key" | base64
   ```

3. Create the secret in kubernetes

   ```bash
   kubectl create -f k8s/secret.yml
   ```

4. Create the replication controller:

   ```bash
   kubectl create -f k8s/replicationController.yaml
   ```

## How to set up Azure Container Registry

1. [Create a service principal](https://docs.microsoft.com/en-us/azure/container-registry/container-registry-auth-service-principal) that your Kubernetes cluster will use to access the registry.

2. Clone the repo and navigate to the repo root

3. Edit the sample [secret](k8s/secret.yaml) and update values for `ACR_URL`, `ACR_CLIENT_ID`, and `ACR_PASSWORD` (base64 encoded). Use service principal application ID as the client ID, and service principal password (client secret) as the password.

   ```bash
   echo -n "secret-key" | base64
   ```

3. Create the secret in kubernetes

   ```bash
   kubectl create -f k8s/secret.yml
   ```

4. Create the replication controller:

   ```bash
   kubectl create -f k8s/replicationController.yaml
   ```

## DockerHub Image

- [upmcenterprises/registry-creds](https://hub.docker.com/r/upmcenterprises/registry-creds/)

## Developing Locally

If you want to hack on this project:

1. Clone the repo
2. Build: `make build`
3. Test: `make test`
4. Run on your machine: `go run ./main.go --kubecfg-file=<pathToKubecfgFile>`

## About

Built by UPMC Enterprises in Pittsburgh, PA. http://enterprises.upmc.com/<|MERGE_RESOLUTION|>--- conflicted
+++ resolved
@@ -1,11 +1,5 @@
 > NOTE: this is a fork of [upmc-enterprises/registry-creds](https://github.com/upmc-enterprises/registry-creds/network/members)
 
-<<<<<<< HEAD
-These are the only changes made to the codebase currently:
-- reduced the support down to AWS ECR only
-- don't attempt to handle errors, simply exit so k8s can restart it
-- github action to publish a public docker image
-=======
 Doddle has done the following modifications (or would like to):
 
 
@@ -33,7 +27,6 @@
 > We suggest using [direnv](https://direnv.net/) for this.. simply `cp .envrc.example .envrc` and edit the file to your needs
 
 
->>>>>>> c7f87ae4
 
 
 ---
